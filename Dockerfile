--- conflicted
+++ resolved
@@ -14,26 +14,6 @@
 
 FROM alpine
 
-<<<<<<< HEAD
-ENV ZIPKIN_REPO https://repo1.maven.org/maven2
-ENV ZIPKIN_VERSION 2.16.2
-
-WORKDIR /zipkin
-
-RUN apk add unzip curl --no-cache && \
-    curl -SL $ZIPKIN_REPO/io/zipkin/zipkin-server/$ZIPKIN_VERSION/zipkin-server-$ZIPKIN_VERSION-exec.jar > zipkin-server.jar
-
-FROM gcr.io/distroless/java:11-debug
-
-# Use to set heap, trust store or other system properties.
-ENV JAVA_OPTS -Djava.security.egd=file:/dev/./urandom
-
-RUN ["/busybox/sh", "-c", "adduser -g '' -D zipkin"]
-
-# Add environment settings for supported storage types
-ENV KAFKA_STORAGE_VERSION 0.5.1-SNAPSHOT
-ENV STORAGE_TYPE kafka
-=======
 ENV USER jeqo
 ENV VERSION 0.5.0
 
@@ -46,28 +26,10 @@
   rm kafka.jar
 
 FROM openzipkin/zipkin:2.16.2
->>>>>>> 7f7ad822
 
 COPY --from=0 /zipkin/ /zipkin/
 
-<<<<<<< HEAD
-COPY autoconfigure/target/zipkin-autoconfigure-storage-kafka-${KAFKA_STORAGE_VERSION}-module.jar kafka-module.jar
-ENV MODULE_OPTS -Dloader.path='kafka-module.jar,kafka-module.jar!/lib' -Dspring.profiles.active=kafka
-
-RUN ["/busybox/sh", "-c", "ln -s /busybox/* /bin"]
-
-ENV KAFKA_STORAGE_DIR /data
-RUN mkdir /data  && chown zipkin /data
-VOLUME /data
-
-USER zipkin
-
-EXPOSE 9411
-
-ENTRYPOINT ["/busybox/sh", "-c", "exec java ${MODULE_OPTS} ${JAVA_OPTS} -cp zipkin-server.jar org.springframework.boot.loader.PropertiesLauncher"]
-=======
 ENV MODULE_OPTS="-Dloader.path=kafka -Dspring.profiles.active=kafka"
 
 ENV KAFKA_STORAGE_DIR /data
-VOLUME /data
->>>>>>> 7f7ad822
+VOLUME /data